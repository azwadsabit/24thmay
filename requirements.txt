--- conflicted
+++ resolved
@@ -1,12 +1,5 @@
-<<<<<<< HEAD
 streamlit # Replace with the version you are using
 Pillow
 numpy
-#tensorflow 
-=======
-streamlit  # Replace with the version you are using
-Pillow
-numpy
-tensorflow
->>>>>>> d65a0949
+tensorflow 
 gdown